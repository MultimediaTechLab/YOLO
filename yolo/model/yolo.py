--- conflicted
+++ resolved
@@ -71,39 +71,31 @@
     def forward(self, x, external: Optional[Dict] = None, shortcut: Optional[str] = None):
         y = {0: x, **(external or {})}
         output = dict()
-        
+
         # Use a simple loop instead of enumerate()
         # Needed for torch export compatibility
-        index = 1  
-        for layer in self.model:  
+        index = 1
+        for layer in self.model:
             if isinstance(layer.source, list):
                 model_input = [y[idx] for idx in layer.source]
             else:
                 model_input = y[layer.source]
-<<<<<<< HEAD
-            
-            x = layer(model_input)
-=======
 
             external_input = {source_name: y[source_name] for source_name in layer.external}
 
             x = layer(model_input, **external_input)
->>>>>>> 1d283555
             y[-1] = x
-            
+
             if layer.usable:
                 y[index] = x
-            
+
             if layer.output:
                 output[layer.tags] = x
-<<<<<<< HEAD
-            
-            index += 1
-        
-=======
                 if layer.tags == shortcut:
                     return output
->>>>>>> 1d283555
+
+            index += 1
+
         return output
 
     def get_out_channels(self, layer_type: str, layer_args: dict, output_dim: list, source: Union[int, list]):
