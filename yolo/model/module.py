<<<<<<< HEAD
from typing import Any, Dict, Optional, Tuple
=======
from typing import List, Optional, Tuple
>>>>>>> 91f2300d

import torch
from torch import Tensor, nn
from torch.nn.common_types import _size_2_t

from yolo.tools.module_helper import auto_pad, get_activation, round_up


class Conv(nn.Module):
    """A basic convolutional block that includes convolution, batch normalization, and activation."""

    def __init__(
        self,
        in_channels: int,
        out_channels: int,
        kernel_size: _size_2_t,
        *,
        activation: Optional[str] = "SiLU",
        **kwargs
    ):
        super().__init__()
        kwargs.setdefault("padding", auto_pad(kernel_size, **kwargs))
        self.conv = nn.Conv2d(in_channels, out_channels, kernel_size, **kwargs)
        self.bn = nn.BatchNorm2d(out_channels)
        self.act = get_activation(activation)

    def forward(self, x: Tensor) -> Tensor:
        return self.act(self.bn(self.conv(x)))


class Pool(nn.Module):
    """A generic pooling block supporting 'max' and 'avg' pooling methods."""

    def __init__(self, method: str = "max", kernel_size: _size_2_t = 2, **kwargs):
        super().__init__()
        kwargs.setdefault("padding", auto_pad(kernel_size, **kwargs))
        pool_classes = {"max": nn.MaxPool2d, "avg": nn.AvgPool2d}
        self.pool = pool_classes[method.lower()](kernel_size=kernel_size, **kwargs)

    def forward(self, x: Tensor) -> Tensor:
        return self.pool(x)


class ADown(nn.Module):
    """Downsampling module combining average and max pooling with convolution for feature reduction."""

    def __init__(self, in_channels: int, out_channels: int):
        super().__init__()
        half_in_channels = in_channels // 2
        half_out_channels = out_channels // 2
        mid_layer = {"kernel_size": 3, "stride": 2}
        self.avg_pool = Pool("avg", kernel_size=2, stride=1)
        self.conv1 = Conv(half_in_channels, half_out_channels, **mid_layer)
        self.max_pool = Pool("max", **mid_layer)
        self.conv2 = Conv(half_in_channels, half_out_channels, kernel_size=1)

    def forward(self, x: Tensor) -> Tensor:
        x = self.avg_pool(x)
        x1, x2 = x.chunk(2, dim=1)
        x1 = self.conv1(x1)
        x2 = self.max_pool(x2)
        x2 = self.conv2(x2)
        return torch.cat((x1, x2), dim=1)


class CBLinear(nn.Module):
    """Convolutional block that outputs multiple feature maps split along the channel dimension."""

    def __init__(self, in_channels: int, out_channels: int, kernel_size: int = 1, **kwargs):
        super(CBLinear, self).__init__()
        kwargs.setdefault("padding", auto_pad(kernel_size, **kwargs))
        self.conv = nn.Conv2d(in_channels, sum(out_channels), kernel_size, **kwargs)
        self.out_channels = out_channels

    def forward(self, x: Tensor) -> Tuple[Tensor]:
        x = self.conv(x)
        return x.split(self.out_channels, dim=1)


class SPPELAN(nn.Module):
    """SPPELAN module comprising multiple pooling and convolution layers."""

    def __init__(self, in_channels, out_channels, neck_channels=Optional[int]):
        super(SPPELAN, self).__init__()
        neck_channels = neck_channels or out_channels // 2

        self.conv1 = Conv(in_channels, neck_channels, kernel_size=1)
        self.pools = nn.ModuleList([Pool("max", 5, stride=1) for _ in range(3)])
        self.conv5 = Conv(4 * neck_channels, out_channels, kernel_size=1)

    def forward(self, x: Tensor) -> Tensor:
        features = [self.conv1(x)]
        for pool in self.pools:
            features.append(pool(features[-1]))
        return self.conv5(torch.cat(features, dim=1))


#### -- ####


class Detection(nn.Module):
    """A single YOLO Detection head for detection models"""

    def __init__(self, in_channels: int, num_classes: int, *, reg_max: int = 16, use_group: bool = True):
        super().__init__()

        groups = 4 if use_group else 1
        anchor_channels = 4 * reg_max
        # TODO: round up head[0] channels or each head?
        anchor_neck = max(round_up(in_channels // 4, groups), anchor_channels, 16)
        class_neck = max(in_channels, min(num_classes * 2, 128))

        self.anchor_conv = nn.Sequential(
            Conv(in_channels, anchor_neck, 3),
            Conv(anchor_neck, anchor_neck, 3, groups=groups),
            nn.Conv2d(anchor_neck, anchor_channels, 1, groups=groups),
        )
        self.class_conv = nn.Sequential(
            Conv(in_channels, class_neck, 3), Conv(class_neck, class_neck, 3), nn.Conv2d(class_neck, num_classes, 1)
        )

    def forward(self, x: List[Tensor]) -> List[Tensor]:
        anchor_x = self.anchor_conv(x)
        class_x = self.class_conv(x)
        return torch.cat([anchor_x, class_x], dim=1)


class MultiheadDetection(nn.Module):
    """Mutlihead Detection module for Dual detect or Triple detect"""

    def __init__(self, in_channels: List[int], num_classes: int, **head_kwargs):
        super().__init__()
        self.heads = nn.ModuleList(
            [Detection(head_in_channels, num_classes, **head_kwargs) for head_in_channels in in_channels]
        )

    def forward(self, x_list: List[torch.Tensor]) -> List[torch.Tensor]:
        return [head(x) for x, head in zip(x_list, self.heads)]


#### -- ####
# RepVGG
class RepConv(nn.Module):
    """A convolutional block that combines two convolution layers (kernel and point-wise)."""

    def __init__(
        self,
        in_channels: int,
        out_channels: int,
        kernel_size: _size_2_t = 3,
        *,
        activation: Optional[str] = "SiLU",
        **kwargs
    ):
        super().__init__()
        self.act = get_activation(activation)
        self.conv1 = Conv(in_channels, out_channels, kernel_size, activation=False, **kwargs)
        self.conv2 = Conv(in_channels, out_channels, 1, activation=False, **kwargs)

    def forward(self, x: Tensor) -> Tensor:
        return self.act(self.conv1(x) + self.conv2(x))


class RepNBottleneck(nn.Module):
    """A bottleneck block with optional residual connections."""

    def __init__(
        self,
        in_channels: int,
        out_channels: int,
        *,
        kernel_size: Tuple[int, int] = (3, 3),
        residual: bool = True,
        expand: float = 1.0,
        **kwargs
    ):
        super().__init__()
        neck_channels = int(out_channels * expand)
        self.conv1 = RepConv(in_channels, neck_channels, kernel_size[0], **kwargs)
        self.conv2 = Conv(neck_channels, out_channels, kernel_size[1], **kwargs)
        self.residual = residual

        if residual and (in_channels != out_channels):
            self.residual = False
            logging.warning("Residual is turned off since in_channels is not equal to out_channels.")

    def forward(self, x: torch.Tensor) -> torch.Tensor:
        y = self.conv2(self.conv1(x))
        return x + y if self.residual else y


class RepNCSP(nn.Module):
    """RepNCSP block with convolutions, split, and bottleneck processing."""

    def __init__(
        self,
        in_channels: int,
        out_channels: int,
        kernel_size: int = 1,
        *,
        csp_expand: float = 0.5,
        repeat_num: int = 1,
        bottleneck_args: Optional[Dict[str, Any]] = None,
        **kwargs
    ):
        super().__init__()

        if bottleneck_args is None:
            bottleneck_args = {"kernel_size": (3, 3), "residual": True, "expand": 0.5}

        neck_channels = int(out_channels * csp_expand)
        self.conv1 = Conv(in_channels, neck_channels, kernel_size, **kwargs)
        self.conv2 = Conv(in_channels, neck_channels, kernel_size, **kwargs)
        self.conv3 = Conv(2 * neck_channels, out_channels, kernel_size, **kwargs)

        self.bottleneck_block = nn.Sequential(
            *[RepNBottleneck(neck_channels, neck_channels, **bottleneck_args) for _ in range(repeat_num)]
        )

    def forward(self, x: torch.Tensor) -> torch.Tensor:
        input_features = self.conv1(x)
        split_features = self.conv2(x)
        bottleneck_output = self.bottleneck_block(input_features)
        return self.conv3(torch.cat((bottleneck_output, split_features), dim=1))


class RepNCSPELAN(nn.Module):
    """RepNCSPELAN block combining RepNCSP blocks with ELAN structure."""

    def __init__(
        self,
        *,
        in_channels: int,
        out_channels: int,
        partition_channels: int,
        process_channels: int,
        expand: float,
        repncsp_args: Optional[Dict[str, Any]] = None,
        bottleneck_args: Optional[Dict[str, Any]] = None,
        **kwargs
    ):
        super().__init__()

        if repncsp_args is None:
            repncsp_args = {}

        self.conv1 = Conv(in_channels, partition_channels, 1, **kwargs)
        self.conv2 = nn.Sequential(
            RepNCSP(
                partition_channels // 2,
                process_channels,
                csp_expand=expand,
                bottleneck_args=bottleneck_args,
                **repncsp_args
            ),
            Conv(process_channels, process_channels, 3, padding=1, **kwargs),
        )
        self.conv3 = nn.Sequential(
            RepNCSP(
                process_channels, process_channels, csp_expand=expand, bottleneck_args=bottleneck_args, **repncsp_args
            ),
            Conv(process_channels, process_channels, 3, padding=1, **kwargs),
        )
        self.conv4 = Conv(partition_channels + 2 * process_channels, out_channels, 1, **kwargs)

    def forward(self, x: torch.Tensor) -> torch.Tensor:
        partition1, partition2 = self.conv1(x).chunk(2, 1)
        csp_output1 = self.conv2(partition2)
        csp_output2 = self.conv3(csp_output1)
        concat = torch.cat([partition1, partition2, csp_output1, csp_output2], dim=1)
        return self.conv4(concat)


# ResNet
class Res(nn.Module):
    # ResNet bottleneck
    def __init__(self, in_channels, out_channels, groups=1, act=nn.ReLU(), ratio=0.25):

        super().__init__()

        h_channels = int(in_channels * ratio)
        self.cv1 = Conv(in_channels, h_channels, 1, 1, act=act)
        self.cv2 = Conv(h_channels, h_channels, 3, 1, groups=groups, act=act)
        self.cv3 = Conv(h_channels, out_channels, 1, 1, act=act)

    def forward(self, x):
        return x + self.cv3(self.cv2(self.cv1(x)))


class RepRes(nn.Module):
    # RepResNet bottleneck
    def __init__(self, in_channels, out_channels, groups=1, act=nn.ReLU(), ratio=0.25):

        super().__init__()

        h_channels = int(in_channels * ratio)
        self.cv1 = Conv(in_channels, h_channels, 1, 1, act=act)
        self.cv2 = RepConv(h_channels, h_channels, 3, 1, groups=groups, act=act)
        self.cv3 = Conv(h_channels, out_channels, 1, 1, act=act)

    def forward(self, x):
        return x + self.cv3(self.cv2(self.cv1(x)))


class ConvBlock(nn.Module):
    # ConvBlock
    def __init__(self, in_channels, repeat=1, act=nn.ReLU(), ratio=1.0):

        super().__init__()

        h_channels = int(in_channels * ratio)
        self.cv1 = (
            Conv(in_channels, in_channels, 3, 1, act=act)
            if repeat == 1
            else Conv(in_channels, h_channels, 3, 1, act=act)
        )
        self.cb = (
            nn.Sequential(*(Conv(in_channels, in_channels, 3, 1, act=act) for _ in range(repeat - 2)))
            if repeat > 2
            else nn.Identity()
        )
        self.cv2 = nn.Identity() if repeat == 1 else Conv(h_channels, in_channels, 3, 1, act=act)

    def forward(self, x):
        return self.cv2(self.cb(self.cv1(x)))


class RepConvBlock(nn.Module):
    # ConvBlock
    def __init__(self, in_channels, repeat=1, act=nn.ReLU(), ratio=1.0):

        super().__init__()

        h_channels = int(in_channels * ratio)
        self.cv1 = (
            Conv(in_channels, in_channels, 3, 1, act=act)
            if repeat == 1
            else RepConv(in_channels, h_channels, 3, 1, act=act)
        )
        self.cb = (
            nn.Sequential(*(RepConv(in_channels, in_channels, 3, 1, act=act) for _ in range(repeat - 2)))
            if repeat > 2
            else nn.Identity()
        )
        self.cv2 = nn.Identity() if repeat == 1 else Conv(h_channels, in_channels, 3, 1, act=act)

    def forward(self, x):
        return self.cv2(self.cb(self.cv1(x)))


class ResConvBlock(nn.Module):
    # ResConvBlock
    def __init__(self, in_channels, repeat=1, act=nn.ReLU(), ratio=1.0):

        super().__init__()

        h_channels = int(in_channels * ratio)
        self.cv1 = (
            Conv(in_channels, in_channels, 3, 1, act=act)
            if repeat == 1
            else Conv(in_channels, h_channels, 3, 1, act=act)
        )
        self.cb = (
            nn.Sequential(*(Conv(in_channels, in_channels, 3, 1, act=act) for _ in range(repeat - 2)))
            if repeat > 2
            else nn.Identity()
        )
        self.cv2 = nn.Identity() if repeat == 1 else Conv(h_channels, in_channels, 3, 1, act=act)

    def forward(self, x):
        return x + self.cv2(self.cb(self.cv1(x)))


class ResRepConvBlock(nn.Module):
    # ResConvBlock
    def __init__(self, in_channels, repeat=1, act=nn.ReLU(), ratio=1.0):

        super().__init__()

        h_channels = int(in_channels * ratio)
        self.cv1 = (
            Conv(in_channels, in_channels, 3, 1, act=act)
            if repeat == 1
            else RepConv(in_channels, h_channels, 3, 1, act=act)
        )
        self.cb = (
            nn.Sequential(*(RepConv(in_channels, in_channels, 3, 1, act=act) for _ in range(repeat - 2)))
            if repeat > 2
            else nn.Identity()
        )
        self.cv2 = nn.Identity() if repeat == 1 else Conv(h_channels, in_channels, 3, 1, act=act)

    def forward(self, x):
        return x + self.cv2(self.cb(self.cv1(x)))


# Darknet
class Dark(nn.Module):
    # DarkNet bottleneck
    def __init__(self, in_channels, out_channels, groups=1, act=nn.ReLU(), ratio=0.5):

        super().__init__()

        h_channels = int(in_channels * ratio)
        self.cv1 = Conv(in_channels, h_channels, 1, 1, act=act)
        self.cv2 = Conv(h_channels, out_channels, 3, 1, groups=groups, act=act)

    def forward(self, x):
        return x + self.cv2(self.cv1(x))


class RepDark(nn.Module):
    # RepDarkNet bottleneck
    def __init__(self, in_channels, out_channels, groups=1, act=nn.ReLU(), ratio=0.5):

        super().__init__()

        h_channels = int(in_channels * ratio)
        self.cv1 = RepConv(in_channels, h_channels, 3, 1, groups=groups, act=act)
        self.cv2 = Conv(h_channels, out_channels, 1, 1, act=act)

    def forward(self, x):
        return x + self.cv2(self.cv1(x))


# CSPNet
class CSP(nn.Module):
    # CSPNet
    def __init__(self, in_channels, out_channels, repeat=1, cb_repeat=2, act=nn.ReLU()):
        super().__init__()
        h_channels = in_channels // 2
        self.cv1 = Conv(in_channels, in_channels, 1, 1, act=act)
        self.cb = nn.Sequential(*(ResConvBlock(h_channels, act=act, repeat=cb_repeat) for _ in range(repeat)))
        self.cv2 = Conv(2 * h_channels, out_channels, 1, 1, act=act)

    def forward(self, x):
        x = list(self.cv1(x).chunk(2, 1))
        x = torch.cat((self.cb(x[0]), x[1]), 1)
        x = self.cv2(x)
        return x


class CSPDark(nn.Module):
    # CSPNet
    def __init__(self, in_channels, out_channels, repeat=1, groups=1, act=nn.ReLU(), ratio=1.0):

        super().__init__()

        h_channels = in_channels // 2
        self.cv1 = Conv(in_channels, in_channels, 1, 1, act=act)
        self.cb = nn.Sequential(
            *(Dark(h_channels, h_channels, groups=groups, act=act, ratio=ratio) for _ in range(repeat))
        )
        self.cv2 = Conv(2 * h_channels, out_channels, 1, 1, act=act)

    def forward(self, x):

        y = list(self.cv1(x).chunk(2, 1))

        return self.cv2(torch.cat((self.cb(y[0]), y[1]), 1))


# ELAN
class ELAN(nn.Module):
    # ELAN
    def __init__(self, in_channels, out_channels, med_channels, elan_repeat=2, cb_repeat=2, ratio=1.0):

        super().__init__()

        h_channels = med_channels // 2
        self.cv1 = Conv(in_channels, med_channels, 1, 1)
        self.cb = nn.ModuleList(ConvBlock(h_channels, repeat=cb_repeat, ratio=ratio) for _ in range(elan_repeat))
        self.cv2 = Conv((2 + elan_repeat) * h_channels, out_channels, 1, 1)

    def forward(self, x):

        y = list(self.cv1(x).chunk(2, 1))
        y.extend((m(y[-1])) for m in self.cb)

        return self.cv2(torch.cat(y, 1))


class CSPELAN(nn.Module):
    # ELAN
    def __init__(self, in_channels, out_channels, med_channels, elan_repeat=2, cb_repeat=2, ratio=1.0):

        super().__init__()

        h_channels = med_channels // 2
        self.cv1 = Conv(in_channels, med_channels, 1, 1)
        self.cb = nn.ModuleList(CSP(h_channels, h_channels, repeat=cb_repeat, ratio=ratio) for _ in range(elan_repeat))
        self.cv2 = Conv((2 + elan_repeat) * h_channels, out_channels, 1, 1)

    def forward(self, x):

        y = list(self.cv1(x).chunk(2, 1))
        y.extend((m(y[-1])) for m in self.cb)

        return self.cv2(torch.cat(y, 1))


class Concat(nn.Module):
    def __init__(self, dim=1):
        super(Concat, self).__init__()
        self.dim = dim

    def forward(self, x):
        return torch.cat(x, self.dim)


# TODO: check if Mit
class SPPCSPConv(nn.Module):
    # CSP https://github.com/WongKinYiu/CrossStagePartialNetworks
    def __init__(self, in_channels, out_channels, n=1, shortcut=False, g=1, e=0.5, k=(5, 9, 13)):
        super(SPPCSPConv, self).__init__()
        c_ = int(2 * out_channels * e)  # hidden channels
        self.cv1 = Conv(in_channels, c_, 1)
        self.cv2 = Conv(in_channels, c_, 1)
        self.cv3 = Conv(c_, c_, 3)
        self.cv4 = Conv(c_, c_, 1)
        self.m = nn.ModuleList([Pool(method="max", kernel_size=x, stride=1, padding=x // 2) for x in k])
        self.cv5 = Conv(4 * c_, c_, 1)
        self.cv6 = Conv(c_, c_, 3)
        self.cv7 = Conv(2 * c_, out_channels, 1)

    def forward(self, x):
        x1 = self.cv4(self.cv3(self.cv1(x)))
        y1 = self.cv6(self.cv5(torch.cat([x1] + [m(x1) for m in self.m], 1)))
        y2 = self.cv2(x)
        return self.cv7(torch.cat((y1, y2), dim=1))


class ImplicitA(nn.Module):
    """
    Implement YOLOR - implicit knowledge(Add), paper: https://arxiv.org/abs/2105.04206
    """

    def __init__(self, channel: int, mean: float = 0.0, std: float = 0.02):
        super().__init__()
        self.channel = channel
        self.mean = mean
        self.std = std

        self.implicit = nn.Parameter(torch.empty(1, channel, 1, 1))
        nn.init.normal_(self.implicit, mean=mean, std=self.std)

    def forward(self, x: torch.Tensor) -> torch.Tensor:
        return self.implicit + x


class ImplicitM(nn.Module):
    """
    Implement YOLOR - implicit knowledge(multiply), paper: https://arxiv.org/abs/2105.04206
    """

    def __init__(self, channel: int, mean: float = 1.0, std: float = 0.02):
        super().__init__()
        self.channel = channel
        self.mean = mean
        self.std = std

        self.implicit = nn.Parameter(torch.empty(1, channel, 1, 1))
        nn.init.normal_(self.implicit, mean=self.mean, std=self.std)

    def forward(self, x: torch.Tensor) -> torch.Tensor:
        return self.implicit * x


class UpSample(nn.Module):
    def __init__(self, **kwargs):
        super().__init__()
        self.UpSample = nn.Upsample(**kwargs)

    def forward(self, x):
        return self.UpSample(x)


class IDetect(nn.Module):
    """
    #TODO: Add Detect class, change IDetect base class
    """

    stride = None  # strides computed during build
    export = False  # onnx export
    end2end = False
    include_nms = False
    concat = False

    def __init__(self, nc=80, anchors=(), ch=()):  # detection layer
        super(IDetect, self).__init__()
        self.nc = nc  # number of classes
        self.no = nc + 5  # number of outputs per anchor
        self.nl = len(anchors)  # number of detection layers
        self.na = len(anchors[0]) // 2  # number of anchors
        self.grid = [torch.zeros(1)] * self.nl  # init grid
        a = torch.tensor(anchors).float().view(self.nl, -1, 2)
        self.register_buffer("anchors", a)  # shape(nl,na,2)
        self.register_buffer("anchor_grid", a.clone().view(self.nl, 1, -1, 1, 1, 2))  # shape(nl,1,na,1,1,2)
        self.m = nn.ModuleList(nn.Conv2d(x, self.no * self.na, 1) for x in ch)  # output conv

        self.ia = nn.ModuleList(ImplicitA(x) for x in ch)
        self.im = nn.ModuleList(ImplicitM(self.no * self.na) for _ in ch)

    def forward(self, x):
        # x = x.copy()  # for profiling
        z = []  # inference output
        self.training |= self.export
        for i in range(self.nl):
            x[i] = self.m[i](self.ia[i](x[i]))  # conv
            x[i] = self.im[i](x[i])
            bs, _, ny, nx = x[i].shape  # x(bs,255,20,20) to x(bs,3,20,20,85)
            x[i] = x[i].view(bs, self.na, self.no, ny, nx).permute(0, 1, 3, 4, 2).contiguous()

            if not self.training:  # inference
                if self.grid[i].shape[2:4] != x[i].shape[2:4]:
                    self.grid[i] = self._make_grid(nx, ny).to(x[i].device)

                y = x[i].sigmoid()
                y[..., 0:2] = (y[..., 0:2] * 2.0 - 0.5 + self.grid[i]) * self.stride[i]  # xy
                y[..., 2:4] = (y[..., 2:4] * 2) ** 2 * self.anchor_grid[i]  # wh
                z.append(y.view(bs, -1, self.no))

        return x if self.training else (torch.cat(z, 1), x)<|MERGE_RESOLUTION|>--- conflicted
+++ resolved
@@ -1,8 +1,4 @@
-<<<<<<< HEAD
-from typing import Any, Dict, Optional, Tuple
-=======
-from typing import List, Optional, Tuple
->>>>>>> 91f2300d
+from typing import Any, Dict, List, Optional, Tuple
 
 import torch
 from torch import Tensor, nn
