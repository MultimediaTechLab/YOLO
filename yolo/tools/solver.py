--- conflicted
+++ resolved
@@ -108,12 +108,8 @@
 
         self.anchor2box = AnchorBoxConverter(cfg.model, cfg.image_size, device)
         self.nms = cfg.task.nms
-<<<<<<< HEAD
         self.save_path = save_path if getattr(cfg.task, "save_predict", True) else None
-=======
         self.idx2label = cfg.class_list
-        self.save_path = save_path
->>>>>>> 860b0a50
 
     def solve(self, dataloader: StreamDataLoader):
         logger.info("👀 Start Inference!")
@@ -128,8 +124,14 @@
                     raw_output = self.model(images)
                 predict, _ = self.anchor2box(raw_output[0][3:], with_logits=True)
                 nms_out = bbox_nms(predict, self.nms)
-<<<<<<< HEAD
-                img = draw_bboxes(images[0], nms_out[0], scaled_bbox=False)
+                img = draw_bboxes(
+                    images[0],
+                    nms_out[0],
+                    scaled_bbox=False,
+                    save_path=self.save_path,
+                    save_name=f"frame{idx:03d}.png",
+                    idx2label=self.idx2label,
+                )
                 logger.info(f"img size: {img.shape}")
                 if self.save_path is not None:
                     save_image_path = os.path.join(self.save_path, f"frame{idx:03d}.png")
@@ -142,17 +144,6 @@
                     cv2.imshow("Result", img)
                     if cv2.waitKey(1) & 0xFF == ord("q"):
                         break
-
-=======
-                draw_bboxes(
-                    images[0],
-                    nms_out[0],
-                    scaled_bbox=False,
-                    save_path=self.save_path,
-                    save_name=f"frame{idx:03d}.png",
-                    idx2label=self.idx2label,
-                )
->>>>>>> 860b0a50
         except (KeyboardInterrupt, Exception) as e:
             dataloader.stop_event.set()
             dataloader.stop()
