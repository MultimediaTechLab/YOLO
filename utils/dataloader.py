import json
import os
from itertools import chain
from os import listdir, path
<<<<<<< HEAD
from typing import List, Tuple, Union
=======
from typing import Any, Dict, List, Optional, Tuple, Union
>>>>>>> 6c616961

import diskcache as dc
import hydra
import numpy as np
import torch
from data_augment import Compose, HorizontalFlip, MixUp, Mosaic, VerticalFlip
from drawer import draw_bboxes
from loguru import logger
from PIL import Image
from torch.utils.data import DataLoader, Dataset
from torchvision.transforms import functional as TF
from tqdm.rich import tqdm

<<<<<<< HEAD
from utils.data_augment import Compose, HorizontalFlip, MixUp, Mosaic, VerticalFlip
from utils.drawer import draw_bboxes
=======

def find_labels_path(dataset_path: str, phase_name: str):
    """
    Find the path to label files for a specified dataset and phase(e.g. training).

    Args:
        dataset_path (str): The path to the root directory of the dataset.
        phase_name (str): The name of the phase for which labels are being searched (e.g., "train", "val", "test").

    Returns:
        Tuple[str, str]: A tuple containing the path to the labels file and the file format ("json" or "txt").
    """
    json_labels_path = path.join(dataset_path, "annotations", f"instances_{phase_name}.json")

    txt_labels_path = path.join(dataset_path, "label", phase_name)

    if path.isfile(json_labels_path):
        return json_labels_path, "json"

    elif path.isdir(txt_labels_path):
        txt_files = [f for f in os.listdir(txt_labels_path) if f.endswith(".txt")]
        if txt_files:
            return txt_labels_path, "txt"

    raise FileNotFoundError("No labels found in the specified dataset path and phase name.")


def create_image_info_dict(labels_path: str) -> Tuple[Dict[str, List], Dict[str, Dict]]:
    """
    Create a dictionary containing image information and annotations indexed by image ID.

    Args:
        labels_path (str): The path to the annotation json file.

    Returns:
        - annotations_index: A dictionary where keys are image IDs and values are lists of annotations.
        - image_info_dict: A dictionary where keys are image file names without extension and values are image information dictionaries.
    """
    with open(labels_path, "r") as file:
        labels_data = json.load(file)
        annotations_index = index_annotations_by_image(labels_data)  # check lookup is a good name?
        image_info_dict = {path.splitext(img["file_name"])[0]: img for img in labels_data["images"]}
        return annotations_index, image_info_dict


def index_annotations_by_image(data: Dict[str, Any]):
    """
    Use image index to lookup every annotations
    Args:
        data (Dict[str, Any]): A dictionary containing annotation data.

    Returns:
        Dict[int, List[Dict[str, Any]]]: A dictionary where keys are image IDs and values are lists of annotations.
        Annotations with "iscrowd" set to True are excluded from the index.

    """
    annotation_lookup = {}
    for anno in data["annotations"]:
        if anno["iscrowd"]:
            continue
        image_id = anno["image_id"]
        if image_id not in annotation_lookup:
            annotation_lookup[image_id] = []
        annotation_lookup[image_id].append(anno)
    return annotation_lookup


def get_scaled_segmentation(
    annotations: List[Dict[str, Any]], image_dimensions: Dict[str, int]
) -> Optional[List[List[float]]]:
    """
    Scale the segmentation data based on image dimensions and return a list of scaled segmentation data.

    Args:
        annotations (List[Dict[str, Any]]): A list of annotation dictionaries.
        image_dimensions (Dict[str, int]): A dictionary containing image dimensions (height and width).

    Returns:
        Optional[List[List[float]]]: A list of scaled segmentation data, where each sublist contains category_id followed by scaled (x, y) coordinates.
    """
    if annotations is None:
        return None

    seg_array_with_cat = []
    h, w = image_dimensions["height"], image_dimensions["width"]
    for anno in annotations:
        category_id = anno["category_id"]
        seg_list = [item for sublist in anno["segmentation"] for item in sublist]
        scaled_seg_data = (
            np.array(seg_list).reshape(-1, 2) / [w, h]
        ).tolist()  # make the list group in x, y pairs and scaled with image width, height
        scaled_flat_seg_data = [category_id] + list(chain(*scaled_seg_data))  # flatten the scaled_seg_data list
        seg_array_with_cat.append(scaled_flat_seg_data)

    return seg_array_with_cat
>>>>>>> 6c616961


class YoloDataset(Dataset):
    def __init__(self, config: dict, phase: str = "train2017", image_size: int = 640):
        dataset_cfg = config.data
        augment_cfg = config.augmentation
        phase_name = dataset_cfg.get(phase, phase)
        self.image_size = image_size

        transforms = [eval(aug)(prob) for aug, prob in augment_cfg.items()]
        self.transform = Compose(transforms, self.image_size)
        self.transform.get_more_data = self.get_more_data
        self.data = self.load_data(dataset_cfg.path, phase_name)

    def load_data(self, dataset_path, phase_name):
        """
        Loads data from a cache or generates a new cache for a specific dataset phase.

        Parameters:
            dataset_path (str): The root path to the dataset directory.
            phase_name (str): The specific phase of the dataset (e.g., 'train', 'test') to load or generate data for.

        Returns:
            dict: The loaded data from the cache for the specified phase.
        """
        cache_path = path.join(dataset_path, ".cache")
        cache = dc.Cache(cache_path)
        data = cache.get(phase_name)

        if data is None:
            logger.info("Generating {} cache", phase_name)
            data = self.filter_data(dataset_path, phase_name)
            cache[phase_name] = data

        cache.close()
        logger.info("📦 Loaded {} cache", phase_name)
        data = cache[phase_name]
        return data

    def filter_data(self, dataset_path: str, phase_name: str) -> list:
        """
        Filters and collects dataset information by pairing images with their corresponding labels.

        Parameters:
            images_path (str): Path to the directory containing image files.
            labels_path (str): Path to the directory containing label files.

        Returns:
            list: A list of tuples, each containing the path to an image file and its associated segmentation as a tensor.
        """
        images_path = path.join(dataset_path, "images", phase_name)
        labels_path, data_type = find_labels_path(dataset_path, phase_name)
        images_list = sorted(os.listdir(images_path))
        if data_type == "json":
            annotations_index, image_info_dict = create_image_info_dict(labels_path)

        data = []
        valid_inputs = 0
        for image_name in tqdm(images_list, desc="Filtering data"):
            if not image_name.lower().endswith((".jpg", ".jpeg", ".png")):
                continue
            image_id, _ = path.splitext(image_name)

            if data_type == "json":
                image_info = image_info_dict.get(image_id, None)
                if image_info is None:
                    continue
                annotations = annotations_index.get(image_info["id"], [])
                image_seg_annotations = get_scaled_segmentation(annotations, image_info)
                if not image_seg_annotations:
                    continue

            elif data_type == "txt":
                label_path = path.join(labels_path, f"{image_id}.txt")
                if not path.isfile(label_path):
                    continue
                with open(label_path, "r") as file:
                    image_seg_annotations = [
                        list(map(float, line.strip().split())) for line in file
                    ]  # add a comment for this line, complicated, do you need "list", im not sure

            labels = self.load_valid_labels(image_id, image_seg_annotations)
            if labels is not None:
                img_path = path.join(images_path, image_name)
                data.append((img_path, labels))
                valid_inputs += 1

        logger.info("Recorded {}/{} valid inputs", valid_inputs, len(images_list))
        return data

    def load_valid_labels(self, label_path, seg_data_one_img) -> Union[torch.Tensor, None]:
        """
        Loads and validates bounding box data is [0, 1] from a label file.

        Parameters:
            label_path (str): The filepath to the label file containing bounding box data.

        Returns:
            torch.Tensor or None: A tensor of all valid bounding boxes if any are found; otherwise, None.
        """
        bboxes = []
        for seg_data in seg_data_one_img:
            cls = seg_data[0]
            points = np.array(seg_data[1:]).reshape(-1, 2)
            valid_points = points[(points >= 0) & (points <= 1)].reshape(-1, 2)
            if valid_points.size > 1:
                bbox = torch.tensor([cls, *valid_points.min(axis=0), *valid_points.max(axis=0)])
                bboxes.append(bbox)

        if bboxes:
            return torch.stack(bboxes)
        else:
            logger.warning("No valid BBox in {}", label_path)
            return None

    def get_data(self, idx):
        img_path, bboxes = self.data[idx]
        img = Image.open(img_path).convert("RGB")
        return img, bboxes

    def get_more_data(self, num: int = 1):
        indices = torch.randint(0, len(self), (num,))
        return [self.get_data(idx) for idx in indices]

    def __getitem__(self, idx) -> Union[Image.Image, torch.Tensor]:
        img, bboxes = self.get_data(idx)
        if self.transform:
            img, bboxes = self.transform(img, bboxes)
        img = TF.to_tensor(img)
        return img, bboxes

    def __len__(self) -> int:
        return len(self.data)


class YoloDataLoader(DataLoader):
    def __init__(self, config: dict):
        """Initializes the YoloDataLoader with hydra-config files."""
        hyper = config.hyper.data
        dataset = YoloDataset(config)

        super().__init__(
            dataset,
            batch_size=hyper.batch_size,
            shuffle=hyper.shuffle,
            num_workers=hyper.num_workers,
            pin_memory=hyper.pin_memory,
            collate_fn=self.collate_fn,
        )

    def collate_fn(self, batch: List[Tuple[torch.Tensor, torch.Tensor]]) -> Tuple[torch.Tensor, List[torch.Tensor]]:
        """
        A collate function to handle batching of images and their corresponding targets.

        Args:
            batch (list of tuples): Each tuple contains:
                - image (torch.Tensor): The image tensor.
                - labels (torch.Tensor): The tensor of labels for the image.

        Returns:
            Tuple[torch.Tensor, List[torch.Tensor]]: A tuple containing:
                - A tensor of batched images.
                - A list of tensors, each corresponding to bboxes for each image in the batch.
        """
        images = torch.stack([item[0] for item in batch])
        targets = [item[1] for item in batch]
        return images, targets


def get_dataloader(config):
    return YoloDataLoader(config)


@hydra.main(config_path="../config", config_name="config", version_base=None)
def main(cfg):
    dataloader = get_dataloader(cfg)
<<<<<<< HEAD
    draw_bboxes(next(iter(dataloader)))
=======
    draw_bboxes(*next(iter(dataloader)))
>>>>>>> 6c616961


if __name__ == "__main__":
    import sys

    sys.path.append("./")
    from tools.log_helper import custom_logger

    custom_logger()
    main()<|MERGE_RESOLUTION|>--- conflicted
+++ resolved
@@ -2,11 +2,7 @@
 import os
 from itertools import chain
 from os import listdir, path
-<<<<<<< HEAD
-from typing import List, Tuple, Union
-=======
 from typing import Any, Dict, List, Optional, Tuple, Union
->>>>>>> 6c616961
 
 import diskcache as dc
 import hydra
@@ -20,10 +16,6 @@
 from torchvision.transforms import functional as TF
 from tqdm.rich import tqdm
 
-<<<<<<< HEAD
-from utils.data_augment import Compose, HorizontalFlip, MixUp, Mosaic, VerticalFlip
-from utils.drawer import draw_bboxes
-=======
 
 def find_labels_path(dataset_path: str, phase_name: str):
     """
@@ -119,7 +111,6 @@
         seg_array_with_cat.append(scaled_flat_seg_data)
 
     return seg_array_with_cat
->>>>>>> 6c616961
 
 
 class YoloDataset(Dataset):
@@ -296,11 +287,7 @@
 @hydra.main(config_path="../config", config_name="config", version_base=None)
 def main(cfg):
     dataloader = get_dataloader(cfg)
-<<<<<<< HEAD
-    draw_bboxes(next(iter(dataloader)))
-=======
     draw_bboxes(*next(iter(dataloader)))
->>>>>>> 6c616961
 
 
 if __name__ == "__main__":
