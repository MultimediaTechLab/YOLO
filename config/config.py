from dataclasses import dataclass
from typing import Dict, List, Union


@dataclass
class Model:
    anchor: List[List[int]]
    model: Dict[str, List[Dict[str, Union[Dict, List, int]]]]


@dataclass
class Download:
    auto: bool
    path: str


@dataclass
class DataLoaderConfig:
    batch_size: int
    shuffle: bool
    num_workers: int
    pin_memory: bool


@dataclass
class OptimizerArgs:
    lr: float
    weight_decay: float


@dataclass
class OptimizerConfig:
    type: str
    args: OptimizerArgs


@dataclass
class SchedulerArgs:
    step_size: int
    gamma: float


@dataclass
class SchedulerConfig:
    type: str
    args: SchedulerArgs


@dataclass
class EMAConfig:
    enabled: bool
    decay: float


@dataclass
class TrainConfig:
    optimizer: OptimizerConfig
    scheduler: SchedulerConfig
    ema: EMAConfig


@dataclass
class HyperConfig:
    data: DataLoaderConfig
    train: TrainConfig


@dataclass
<<<<<<< HEAD
=======
class Dataset:
    file_name: str
    num_files: int


@dataclass
class Datasets:
    base_url: str
    images: Dict[str, Dataset]


@dataclass
class Download:
    auto: bool
    save_path: str
    datasets: Datasets


@dataclass
>>>>>>> 6c616961
class Config:
    model: Model
    download: Download
    hyper: HyperConfig<|MERGE_RESOLUTION|>--- conflicted
+++ resolved
@@ -66,8 +66,6 @@
 
 
 @dataclass
-<<<<<<< HEAD
-=======
 class Dataset:
     file_name: str
     num_files: int
@@ -87,7 +85,6 @@
 
 
 @dataclass
->>>>>>> 6c616961
 class Config:
     model: Model
     download: Download
